## Macros

We’ve used macros like `println!` throughout this book, but we haven’t fully
explored what a macro is and how it works. The term *macro* refers to a family
of features in Rust: *declarative* macros with `macro_rules!` and three kinds
of *procedural* macros:

* Custom `#[derive]` macros that specify code added with the `derive` attribute
  used on structs and enums
* Attribute-like macros that define custom attributes usable on any item
* Function-like macros that look like function calls but operate on the tokens
  specified as their argument

We’ll talk about each of these in turn, but first, let’s look at why we even
need macros when we already have functions.

### The Difference Between Macros and Functions

Fundamentally, macros are a way of writing code that writes other code, which
is known as *metaprogramming*. In Appendix C, we discuss the `derive`
attribute, which generates an implementation of various traits for you. We’ve
also used the `println!` and `vec!` macros throughout the book. All of these
macros *expand* to produce more code than the code you’ve written manually.

Metaprogramming is useful for reducing the amount of code you have to write and
maintain, which is also one of the roles of functions. However, macros have
some additional powers that functions don’t.

A function signature must declare the number and type of parameters the
function has. Macros, on the other hand, can take a variable number of
parameters: we can call `println!("hello")` with one argument or
`println!("hello {}", name)` with two arguments. Also, macros are expanded
before the compiler interprets the meaning of the code, so a macro can, for
example, implement a trait on a given type. A function can’t, because it gets
called at runtime and a trait needs to be implemented at compile time.

The downside to implementing a macro instead of a function is that macro
definitions are more complex than function definitions because you’re writing
Rust code that writes Rust code. Due to this indirection, macro definitions are
generally more difficult to read, understand, and maintain than function
definitions.

Another important difference between macros and functions is that you must
define macros or bring them into scope *before* you call them in a file, as
opposed to functions you can define anywhere and call anywhere.

### Declarative Macros with `macro_rules!` for General Metaprogramming

The most widely used form of macros in Rust is *declarative macros*. These are
also sometimes referred to as “macros by example,” “`macro_rules!` macros,” or
just plain “macros.” At their core, declarative macros allow you to write
something similar to a Rust `match` expression. As discussed in Chapter 6,
`match` expressions are control structures that take an expression, compare the
resulting value of the expression to patterns, and then run the code associated
with the matching pattern. Macros also compare a value to patterns that are
associated with particular code: in this situation, the value is the literal
Rust source code passed to the macro; the patterns are compared with the
structure of that source code; and the code associated with each pattern, when
matched, replaces the code passed to the macro. This all happens during
compilation.

To define a macro, you use the `macro_rules!` construct. Let’s explore how to
use `macro_rules!` by looking at how the `vec!` macro is defined. Chapter 8
covered how we can use the `vec!` macro to create a new vector with particular
values. For example, the following macro creates a new vector containing three
integers:

```rust
let v: Vec<u32> = vec![1, 2, 3];
```

We could also use the `vec!` macro to make a vector of two integers or a vector
of five string slices. We wouldn’t be able to use a function to do the same
because we wouldn’t know the number or type of values up front.

Listing 19-28 shows a slightly simplified definition of the `vec!` macro.

<span class="filename">Filename: src/lib.rs</span>

```rust
{{#rustdoc_include ../listings/ch19-advanced-features/listing-19-28/src/lib.rs}}
```

<span class="caption">Listing 19-28: A simplified version of the `vec!` macro
definition</span>

> Note: The actual definition of the `vec!` macro in the standard library
> includes code to preallocate the correct amount of memory up front. That code
> is an optimization that we don’t include here to make the example simpler.

The `#[macro_export]` annotation indicates that this macro should be made
available whenever the crate in which the macro is defined is brought into
scope. Without this annotation, the macro can’t be brought into scope.

We then start the macro definition with `macro_rules!` and the name of the
macro we’re defining *without* the exclamation mark. The name, in this case
`vec`, is followed by curly brackets denoting the body of the macro definition.

The structure in the `vec!` body is similar to the structure of a `match`
expression. Here we have one arm with the pattern `( $( $x:expr ),* )`,
followed by `=>` and the block of code associated with this pattern. If the
pattern matches, the associated block of code will be emitted. Given that this
is the only pattern in this macro, there is only one valid way to match; any
other pattern will result in an error. More complex macros will have more than
one arm.

Valid pattern syntax in macro definitions is different than the pattern syntax
covered in Chapter 18 because macro patterns are matched against Rust code
structure rather than values. Let’s walk through what the pattern pieces in
Listing 19-28 mean; for the full macro pattern syntax, see [the reference].

[the reference]: ../reference/macros-by-example.html

First, a set of parentheses encompasses the whole pattern. A dollar sign (`$`)
is next, followed by a set of parentheses that captures values that match the
pattern within the parentheses for use in the replacement code. Within `$()` is
`$x:expr`, which matches any Rust expression and gives the expression the name
`$x`.

The comma following `$()` indicates that a literal comma separator character
could optionally appear after the code that matches the code in `$()`. The `*`
specifies that the pattern matches zero or more of whatever precedes the `*`.

When we call this macro with `vec![1, 2, 3];`, the `$x` pattern matches three
times with the three expressions `1`, `2`, and `3`.

Now let’s look at the pattern in the body of the code associated with this arm:
`temp_vec.push()` within `$()*` is generated for each part that matches `$()`
in the pattern zero or more times depending on how many times the pattern
matches. The `$x` is replaced with each expression matched. When we call this
macro with `vec![1, 2, 3];`, the code generated that replaces this macro call
will be the following:

```rust,ignore
{
    let mut temp_vec = Vec::new();
    temp_vec.push(1);
    temp_vec.push(2);
    temp_vec.push(3);
    temp_vec
}
```

We’ve defined a macro that can take any number of arguments of any type and can
generate code to create a vector containing the specified elements.

There are some strange edge cases with `macro_rules!`. In the future, Rust will
have a second kind of declarative macro that will work in a similar fashion but
fix some of these edge cases. After that update, `macro_rules!` will be
effectively deprecated. With this in mind, as well as the fact that most Rust
programmers will *use* macros more than *write* macros, we won’t discuss
`macro_rules!` any further. To learn more about how to write macros, consult
the online documentation or other resources, such as [“The Little Book of Rust
Macros”][tlborm].

[tlborm]: https://danielkeep.github.io/tlborm/book/index.html

### Procedural Macros for Generating Code from Attributes

The second form of macros is *procedural macros*, which act more like functions
(and are a type of procedure). Procedural macros accept some code as an input,
operate on that code, and produce some code as an output rather than matching
against patterns and replacing the code with other code as declarative macros
do.

The three kinds of procedural macros (custom derive, attribute-like, and
function-like) all work in a similar fashion.

When creating procedural macros, the definitions must reside in their own crate
with a special crate type. This is for complex technical reasons that we hope
to eliminate in the future. Using procedural macros looks like the code in
Listing 19-29, where `some_attribute` is a placeholder for using a specific
macro.

<span class="filename">Filename: src/lib.rs</span>

```rust,ignore
use proc_macro;

#[some_attribute]
pub fn some_name(input: TokenStream) -> TokenStream {
}
```

<span class="caption">Listing 19-29: An example of using a procedural
macro</span>

The function that defines a procedural macro takes a `TokenStream` as an input
and produces a `TokenStream` as an output. The `TokenStream` type is defined by
the `proc_macro` crate that is included with Rust and represents a sequence of
tokens. This is the core of the macro: the source code that the macro is
operating on makes up the input `TokenStream`, and the code the macro produces
is the output `TokenStream`. The function also has an attribute attached to it
that specifies which kind of procedural macro we’re creating. We can have
multiple kinds of procedural macros in the same crate.

Let’s look at the different kinds of procedural macros. We’ll start with a
custom derive macro and then explain the small dissimilarities that make the
other forms different.

### How to Write a Custom `derive` Macro

Let’s create a crate named `hello_macro` that defines a trait named
`HelloMacro` with one associated function named `hello_macro`. Rather than
making our crate users implement the `HelloMacro` trait for each of their
types, we’ll provide a procedural macro so users can annotate their type with
`#[derive(HelloMacro)]` to get a default implementation of the `hello_macro`
function. The default implementation will print `Hello, Macro! My name is
TypeName!` where `TypeName` is the name of the type on which this trait has
been defined. In other words, we’ll write a crate that enables another
programmer to write code like Listing 19-30 using our crate.

<span class="filename">Filename: src/main.rs</span>

```rust,ignore,does_not_compile
{{#rustdoc_include ../listings/ch19-advanced-features/listing-19-30/src/main.rs}}
```

<span class="caption">Listing 19-30: The code a user of our crate will be able
to write when using our procedural macro</span>

This code will print `Hello, Macro! My name is Pancakes!` when we’re done. The
first step is to make a new library crate, like this:

```text
$ cargo new hello_macro --lib
```

Next, we’ll define the `HelloMacro` trait and its associated function:

<span class="filename">Filename: src/lib.rs</span>

```rust
{{#rustdoc_include ../listings/ch19-advanced-features/no-listing-20-impl-hellomacro-for-pancakes/hello_macro/src/lib.rs}}
```

We have a trait and its function. At this point, our crate user could implement
the trait to achieve the desired functionality, like so:

```rust,ignore
{{#rustdoc_include ../listings/ch19-advanced-features/no-listing-20-impl-hellomacro-for-pancakes/pancakes/src/main.rs}}
```

However, they would need to write the implementation block for each type they
wanted to use with `hello_macro`; we want to spare them from having to do this
work.

Additionally, we can’t yet provide the `hello_macro` function with default
implementation that will print the name of the type the trait is implemented
on: Rust doesn’t have reflection capabilities, so it can’t look up the type’s
name at runtime. We need a macro to generate code at compile time.

The next step is to define the procedural macro. At the time of this writing,
procedural macros need to be in their own crate. Eventually, this restriction
might be lifted. The convention for structuring crates and macro crates is as
follows: for a crate named `foo`, a custom derive procedural macro crate is
called `foo_derive`. Let’s start a new crate called `hello_macro_derive` inside
our `hello_macro` project:

```text
$ cargo new hello_macro_derive --lib
```

Our two crates are tightly related, so we create the procedural macro crate
within the directory of our `hello_macro` crate. If we change the trait
definition in `hello_macro`, we’ll have to change the implementation of the
procedural macro in `hello_macro_derive` as well. The two crates will need to
be published separately, and programmers using these crates will need to add
both as dependencies and bring them both into scope. We could instead have the
`hello_macro` crate use `hello_macro_derive` as a dependency and re-export the
procedural macro code. However, the way we’ve structured the project makes it
possible for programmers to use `hello_macro` even if they don’t want the
`derive` functionality.

We need to declare the `hello_macro_derive` crate as a procedural macro crate.
We’ll also need functionality from the `syn` and `quote` crates, as you’ll see
in a moment, so we need to add them as dependencies. Add the following to the
*Cargo.toml* file for `hello_macro_derive`:

<span class="filename">Filename: hello_macro_derive/Cargo.toml</span>

```toml
<<<<<<< HEAD
{{#include ../listings/ch19-advanced-features/listing-19-31/hello_macro/hello_macro_derive/Cargo.toml:7:12}}
=======
[lib]
proc-macro = true

[dependencies]
syn = "1.0"
quote = "1.0"
>>>>>>> f5b3bda6
```

To start defining the procedural macro, place the code in Listing 19-31 into
your *src/lib.rs* file for the `hello_macro_derive` crate. Note that this code
won’t compile until we add a definition for the `impl_hello_macro` function.

<span class="filename">Filename: hello_macro_derive/src/lib.rs</span>

<<<<<<< HEAD
<!--
This usage of `extern crate` is required for the moment with 1.31.0, see:
https://github.com/rust-lang/rust/issues/54418
https://github.com/rust-lang/rust/pull/54658
https://github.com/rust-lang/rust/issues/55599
-->

```rust,ignore,does_not_compile
{{#rustdoc_include ../listings/ch19-advanced-features/listing-19-31/hello_macro/hello_macro_derive/src/lib.rs}}
=======
```rust,ignore
extern crate proc_macro;

use proc_macro::TokenStream;
use quote::quote;
use syn;

#[proc_macro_derive(HelloMacro)]
pub fn hello_macro_derive(input: TokenStream) -> TokenStream {
    // Construct a representation of Rust code as a syntax tree
    // that we can manipulate
    let ast = syn::parse(input).unwrap();

    // Build the trait implementation
    impl_hello_macro(&ast)
}
>>>>>>> f5b3bda6
```

<span class="caption">Listing 19-31: Code that most procedural macro crates
will require in order to process Rust code</span>

Notice that we’ve split the code into the `hello_macro_derive` function, which
is responsible for parsing the `TokenStream`, and the `impl_hello_macro`
function, which is responsible for transforming the syntax tree: this makes
writing a procedural macro more convenient. The code in the outer function
(`hello_macro_derive` in this case) will be the same for almost every
procedural macro crate you see or create. The code you specify in the body of
the inner function (`impl_hello_macro` in this case) will be different
depending on your procedural macro’s purpose.

We’ve introduced three new crates: `proc_macro`, [`syn`], and [`quote`]. The
`proc_macro` crate comes with Rust, so we didn’t need to add that to the
dependencies in *Cargo.toml*. The `proc_macro` crate is the compiler’s API that
allows us to read and manipulate Rust code from our code.

[`syn`]: https://crates.io/crates/syn
[`quote`]: https://crates.io/crates/quote

The `syn` crate parses Rust code from a string into a data structure that we
can perform operations on. The `quote` crate turns `syn` data structures back
into Rust code. These crates make it much simpler to parse any sort of Rust
code we might want to handle: writing a full parser for Rust code is no simple
task.

The `hello_macro_derive` function will be called when a user of our library
specifies `#[derive(HelloMacro)]` on a type. This is possible because we’ve
annotated the `hello_macro_derive` function here with `proc_macro_derive` and
specified the name, `HelloMacro`, which matches our trait name; this is the
convention most procedural macros follow.

The `hello_macro_derive` function first converts the `input` from a
`TokenStream` to a data structure that we can then interpret and perform
operations on. This is where `syn` comes into play. The `parse` function in
`syn` takes a `TokenStream` and returns a `DeriveInput` struct representing the
parsed Rust code. Listing 19-32 shows the relevant parts of the `DeriveInput`
struct we get from parsing the `struct Pancakes;` string:

```rust,ignore
DeriveInput {
    // --snip--

    ident: Ident {
        ident: "Pancakes",
        span: #0 bytes(95..103)
    },
    data: Struct(
        DataStruct {
            struct_token: Struct,
            fields: Unit,
            semi_token: Some(
                Semi
            )
        }
    )
}
```

<span class="caption">Listing 19-32: The `DeriveInput` instance we get when
parsing the code that has the macro’s attribute in Listing 19-30</span>

The fields of this struct show that the Rust code we’ve parsed is a unit struct
with the `ident` (identifier, meaning the name) of `Pancakes`. There are more
fields on this struct for describing all sorts of Rust code; check the [`syn`
documentation for `DeriveInput`][syn-docs] for more information.

[syn-docs]: https://docs.rs/syn/1.0/syn/struct.DeriveInput.html

Soon we’ll define the `impl_hello_macro` function, which is where we’ll build
the new Rust code we want to include. But before we do, note that the output
for our derive macro is also a `TokenStream`. The returned `TokenStream` is
added to the code that our crate users write, so when they compile their crate,
they’ll get the extra functionality that we provide in the modified
`TokenStream`.

You might have noticed that we’re calling `unwrap` to cause the
`hello_macro_derive` function to panic if the call to the `syn::parse` function
fails here. It’s necessary for our procedural macro to panic on errors because
`proc_macro_derive` functions must return `TokenStream` rather than `Result` to
conform to the procedural macro API. We’ve simplified this example by using
`unwrap`; in production code, you should provide more specific error messages
about what went wrong by using `panic!` or `expect`.

Now that we have the code to turn the annotated Rust code from a `TokenStream`
into a `DeriveInput` instance, let’s generate the code that implements the
`HelloMacro` trait on the annotated type, as shown in Listing 19-33.

<span class="filename">Filename: hello_macro_derive/src/lib.rs</span>

```rust,ignore
<<<<<<< HEAD
{{#rustdoc_include ../listings/ch19-advanced-features/listing-19-33/hello_macro/hello_macro_derive/src/lib.rs:here}}
=======
fn impl_hello_macro(ast: &syn::DeriveInput) -> TokenStream {
    let name = &ast.ident;
    let gen = quote! {
        impl HelloMacro for #name {
            fn hello_macro() {
                println!("Hello, Macro! My name is {}!", stringify!(#name));
            }
        }
    };
    gen.into()
}
>>>>>>> f5b3bda6
```

<span class="caption">Listing 19-33: Implementing the `HelloMacro` trait using
the parsed Rust code</span>

We get an `Ident` struct instance containing the name (identifier) of the
annotated type using `ast.ident`. The struct in Listing 19-32 shows that when
we run the `impl_hello_macro` function on the code in Listing 19-30, the
`ident` we get will have the `ident` field with a value of `"Pancakes"`. Thus,
the `name` variable in Listing 19-33 will contain an `Ident` struct instance
that, when printed, will be the string `"Pancakes"`, the name of the struct in
Listing 19-30.

The `quote!` macro lets us define the Rust code that we want to return. The
compiler expects something different to the direct result of the `quote!`
macro’s execution, so we need to convert it to a `TokenStream`. We do this by
calling the `into` method, which consumes this intermediate representation and
returns a value of the required `TokenStream` type.

The `quote!` macro also provides some very cool templating mechanics: we can
enter `#name`, and `quote!` will replace it with the value in the variable
`name`. You can even do some repetition similar to the way regular macros work.
Check out [the `quote` crate’s docs][quote-docs] for a thorough introduction.

[quote-docs]: https://docs.rs/quote

We want our procedural macro to generate an implementation of our `HelloMacro`
trait for the type the user annotated, which we can get by using `#name`. The
trait implementation has one function, `hello_macro`, whose body contains the
functionality we want to provide: printing `Hello, Macro! My name is` and then
the name of the annotated type.

The `stringify!` macro used here is built into Rust. It takes a Rust
expression, such as `1 + 2`, and at compile time turns the expression into a
string literal, such as `"1 + 2"`. This is different than `format!` or
`println!`, macros which evaluate the expression and then turn the result into
a `String`. There is a possibility that the `#name` input might be an
expression to print literally, so we use `stringify!`. Using `stringify!` also
saves an allocation by converting `#name` to a string literal at compile time.

At this point, `cargo build` should complete successfully in both `hello_macro`
and `hello_macro_derive`. Let’s hook up these crates to the code in Listing
19-30 to see the procedural macro in action! Create a new binary project in
your *projects* directory using `cargo new pancakes`. We need to add
`hello_macro` and `hello_macro_derive` as dependencies in the `pancakes`
crate’s *Cargo.toml*. If you’re publishing your versions of `hello_macro` and
`hello_macro_derive` to [crates.io](https://crates.io/), they would be regular
dependencies; if not, you can specify them as `path` dependencies as follows:

```toml
{{#include ../listings/ch19-advanced-features/no-listing-21-pancakes/pancakes/Cargo.toml:7:9}}
```

Put the code in Listing 19-30 into *src/main.rs*, and run `cargo run`: it
should print `Hello, Macro! My name is Pancakes!` The implementation of the
`HelloMacro` trait from the procedural macro was included without the
`pancakes` crate needing to implement it; the `#[derive(HelloMacro)]` added the
trait implementation.

Next, let’s explore how the other kinds of procedural macros differ from custom
derive macros.

### Attribute-like macros

Attribute-like macros are similar to custom derive macros, but instead of
generating code for the `derive` attribute, they allow you to create new
attributes. They’re also more flexible: `derive` only works for structs and
enums; attributes can be applied to other items as well, such as functions.
Here’s an example of using an attribute-like macro: say you have an attribute
named `route` that annotates functions when using a web application framework:

```rust,ignore
#[route(GET, "/")]
fn index() {
```

This `#[route]` attribute would be defined by the framework as a procedural
macro. The signature of the macro definition function would look like this:

```rust,ignore
#[proc_macro_attribute]
pub fn route(attr: TokenStream, item: TokenStream) -> TokenStream {
```

Here, we have two parameters of type `TokenStream`. The first is for the
contents of the attribute: the `GET, "/"` part. The second is the body of the
item the attribute is attached to: in this case, `fn index() {}` and the rest
of the function’s body.

Other than that, attribute-like macros work the same way as custom derive
macros: you create a crate with the `proc-macro` crate type and implement a
function that generates the code you want!

### Function-like macros

Function-like macros define macros that look like function calls. Similarly to
`macro_rules!` macros, they’re more flexible than functions; for example, they
can take an unknown number of arguments. However, `macro_rules!` macros can be
defined only using the match-like syntax we discussed in the section
[“Declarative Macros with `macro_rules!` for General Metaprogramming”][decl]
earlier. Function-like macros take a `TokenStream` parameter and their
definition manipulates that `TokenStream` using Rust code as the other two
types of procedural macros do. An example of a function-like macro is an `sql!`
macro that might be called like so:

[decl]: #declarative-macros-with-macro_rules-for-general-metaprogramming

```rust,ignore
let sql = sql!(SELECT * FROM posts WHERE id=1);
```

This macro would parse the SQL statement inside it and check that it’s
syntactically correct, which is much more complex processing than a
`macro_rules!` macro can do. The `sql!` macro would be defined like this:

```rust,ignore
#[proc_macro]
pub fn sql(input: TokenStream) -> TokenStream {
```

This definition is similar to the custom derive macro’s signature: we receive
the tokens that are inside the parentheses and return the code we wanted to
generate.

## Summary

Whew! Now you have some Rust features in your toolbox that you won’t use often,
but you’ll know they’re available in very particular circumstances. We’ve
introduced several complex topics so that when you encounter them in error
message suggestions or in other peoples’ code, you’ll be able to recognize
these concepts and syntax. Use this chapter as a reference to guide you to
solutions.

Next, we’ll put everything we’ve discussed throughout the book into practice
and do one more project!<|MERGE_RESOLUTION|>--- conflicted
+++ resolved
@@ -280,16 +280,7 @@
 <span class="filename">Filename: hello_macro_derive/Cargo.toml</span>
 
 ```toml
-<<<<<<< HEAD
 {{#include ../listings/ch19-advanced-features/listing-19-31/hello_macro/hello_macro_derive/Cargo.toml:7:12}}
-=======
-[lib]
-proc-macro = true
-
-[dependencies]
-syn = "1.0"
-quote = "1.0"
->>>>>>> f5b3bda6
 ```
 
 To start defining the procedural macro, place the code in Listing 19-31 into
@@ -298,34 +289,8 @@
 
 <span class="filename">Filename: hello_macro_derive/src/lib.rs</span>
 
-<<<<<<< HEAD
-<!--
-This usage of `extern crate` is required for the moment with 1.31.0, see:
-https://github.com/rust-lang/rust/issues/54418
-https://github.com/rust-lang/rust/pull/54658
-https://github.com/rust-lang/rust/issues/55599
--->
-
 ```rust,ignore,does_not_compile
 {{#rustdoc_include ../listings/ch19-advanced-features/listing-19-31/hello_macro/hello_macro_derive/src/lib.rs}}
-=======
-```rust,ignore
-extern crate proc_macro;
-
-use proc_macro::TokenStream;
-use quote::quote;
-use syn;
-
-#[proc_macro_derive(HelloMacro)]
-pub fn hello_macro_derive(input: TokenStream) -> TokenStream {
-    // Construct a representation of Rust code as a syntax tree
-    // that we can manipulate
-    let ast = syn::parse(input).unwrap();
-
-    // Build the trait implementation
-    impl_hello_macro(&ast)
-}
->>>>>>> f5b3bda6
 ```
 
 <span class="caption">Listing 19-31: Code that most procedural macro crates
@@ -419,21 +384,7 @@
 <span class="filename">Filename: hello_macro_derive/src/lib.rs</span>
 
 ```rust,ignore
-<<<<<<< HEAD
 {{#rustdoc_include ../listings/ch19-advanced-features/listing-19-33/hello_macro/hello_macro_derive/src/lib.rs:here}}
-=======
-fn impl_hello_macro(ast: &syn::DeriveInput) -> TokenStream {
-    let name = &ast.ident;
-    let gen = quote! {
-        impl HelloMacro for #name {
-            fn hello_macro() {
-                println!("Hello, Macro! My name is {}!", stringify!(#name));
-            }
-        }
-    };
-    gen.into()
-}
->>>>>>> f5b3bda6
 ```
 
 <span class="caption">Listing 19-33: Implementing the `HelloMacro` trait using
