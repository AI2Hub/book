## Processing a Series of Items with Iterators

The iterator pattern allows you to perform some task on a sequence of items in
turn. An iterator is responsible for the logic of iterating over each item and
determining when the sequence has finished. When you use iterators, you don’t
have to reimplement that logic yourself.

In Rust, iterators are *lazy*, meaning they have no effect until you call
methods that consume the iterator to use it up. For example, the code in
Listing 13-13 creates an iterator over the items in the vector `v1` by calling
the `iter` method defined on `Vec<T>`. This code by itself doesn’t do anything
useful.

```rust
{{#rustdoc_include ../listings/ch13-functional-features/listing-13-13/src/main.rs:here}}
```

<span class="caption">Listing 13-13: Creating an iterator</span>

Once we’ve created an iterator, we can use it in a variety of ways. In Listing
3-5 in Chapter 3, we used iterators with `for` loops to execute some code on
each item, although we glossed over what the call to `iter` did until now.

The example in Listing 13-14 separates the creation of the iterator from the
use of the iterator in the `for` loop. The iterator is stored in the `v1_iter`
variable, and no iteration takes place at that time. When the `for` loop is
called using the iterator in `v1_iter`, each element in the iterator is used in
one iteration of the loop, which prints out each value.

```rust
{{#rustdoc_include ../listings/ch13-functional-features/listing-13-14/src/main.rs:here}}
```

<span class="caption">Listing 13-14: Using an iterator in a `for` loop</span>

In languages that don’t have iterators provided by their standard libraries,
you would likely write this same functionality by starting a variable at index
0, using that variable to index into the vector to get a value, and
incrementing the variable value in a loop until it reached the total number of
items in the vector.

Iterators handle all that logic for you, cutting down on repetitive code you
could potentially mess up. Iterators give you more flexibility to use the same
logic with many different kinds of sequences, not just data structures you can
index into, like vectors. Let’s examine how iterators do that.

### The `Iterator` Trait and the `next` Method

All iterators implement a trait named `Iterator` that is defined in the
standard library. The definition of the trait looks like this:

```rust
pub trait Iterator {
    type Item;

    fn next(&mut self) -> Option<Self::Item>;

    // methods with default implementations elided
}
```

Notice this definition uses some new syntax: `type Item` and `Self::Item`,
which are defining an *associated type* with this trait. We’ll talk about
associated types in depth in Chapter 19. For now, all you need to know is that
this code says implementing the `Iterator` trait requires that you also define
an `Item` type, and this `Item` type is used in the return type of the `next`
method. In other words, the `Item` type will be the type returned from the
iterator.

The `Iterator` trait only requires implementors to define one method: the
`next` method, which returns one item of the iterator at a time wrapped in
`Some` and, when iteration is over, returns `None`.

We can call the `next` method on iterators directly; Listing 13-15 demonstrates
what values are returned from repeated calls to `next` on the iterator created
from the vector.

<span class="filename">Filename: src/lib.rs</span>

```rust
{{#rustdoc_include ../listings/ch13-functional-features/listing-13-15/src/lib.rs:here}}
```

<span class="caption">Listing 13-15: Calling the `next` method on an
iterator</span>

Note that we needed to make `v1_iter` mutable: calling the `next` method on an
iterator changes internal state that the iterator uses to keep track of where
it is in the sequence. In other words, this code *consumes*, or uses up, the
iterator. Each call to `next` eats up an item from the iterator. We didn’t need
to make `v1_iter` mutable when we used a `for` loop because the loop took
ownership of `v1_iter` and made it mutable behind the scenes.

Also note that the values we get from the calls to `next` are immutable
references to the values in the vector. The `iter` method produces an iterator
over immutable references. If we want to create an iterator that takes
ownership of `v1` and returns owned values, we can call `into_iter` instead of
`iter`. Similarly, if we want to iterate over mutable references, we can call
`iter_mut` instead of `iter`.

### Methods that Consume the Iterator

The `Iterator` trait has a number of different methods with default
implementations provided by the standard library; you can find out about these
methods by looking in the standard library API documentation for the `Iterator`
trait. Some of these methods call the `next` method in their definition, which
is why you’re required to implement the `next` method when implementing the
`Iterator` trait.

Methods that call `next` are called *consuming adaptors*, because calling them
uses up the iterator. One example is the `sum` method, which takes ownership of
the iterator and iterates through the items by repeatedly calling `next`, thus
consuming the iterator. As it iterates through, it adds each item to a running
total and returns the total when iteration is complete. Listing 13-16 has a
test illustrating a use of the `sum` method:

<span class="filename">Filename: src/lib.rs</span>

```rust
{{#rustdoc_include ../listings/ch13-functional-features/listing-13-16/src/lib.rs:here}}
```

<span class="caption">Listing 13-16: Calling the `sum` method to get the total
of all items in the iterator</span>

We aren’t allowed to use `v1_iter` after the call to `sum` because `sum` takes
ownership of the iterator we call it on.

### Methods that Produce Other Iterators

Other methods defined on the `Iterator` trait, known as *iterator adaptors*,
allow you to change iterators into different kinds of iterators. You can chain
multiple calls to iterator adaptors to perform complex actions in a readable
way. But because all iterators are lazy, you have to call one of the consuming
adaptor methods to get results from calls to iterator adaptors.

Listing 13-17 shows an example of calling the iterator adaptor method `map`,
which takes a closure to call on each item to produce a new iterator. The
closure here creates a new iterator in which each item from the vector has been
incremented by 1. However, this code produces a warning:

<span class="filename">Filename: src/main.rs</span>

```rust,not_desired_behavior
{{#rustdoc_include ../listings/ch13-functional-features/listing-13-17/src/main.rs:here}}
```

<span class="caption">Listing 13-17: Calling the iterator adaptor `map` to
create a new iterator</span>

The warning we get is this:

```text
{{#include ../listings/ch13-functional-features/listing-13-17/output.txt}}
```

The code in Listing 13-17 doesn’t do anything; the closure we’ve specified
never gets called. The warning reminds us why: iterator adaptors are lazy, and
we need to consume the iterator here.

To fix this and consume the iterator, we’ll use the `collect` method, which we
used in Chapter 12 with `env::args` in Listing 12-1. This method consumes the
iterator and collects the resulting values into a collection data type.

In Listing 13-18, we collect the results of iterating over the iterator that’s
returned from the call to `map` into a vector. This vector will end up
containing each item from the original vector incremented by 1.

<span class="filename">Filename: src/main.rs</span>

```rust
{{#rustdoc_include ../listings/ch13-functional-features/listing-13-18/src/main.rs:here}}
```

<span class="caption">Listing 13-18: Calling the `map` method to create a new
iterator and then calling the `collect` method to consume the new iterator and
create a vector</span>

Because `map` takes a closure, we can specify any operation we want to perform
on each item. This is a great example of how closures let you customize some
behavior while reusing the iteration behavior that the `Iterator` trait
provides.

### Using Closures that Capture Their Environment

Now that we’ve introduced iterators, we can demonstrate a common use of
closures that capture their environment by using the `filter` iterator adaptor.
The `filter` method on an iterator takes a closure that takes each item from
the iterator and returns a Boolean. If the closure returns `true`, the value
will be included in the iterator produced by `filter`. If the closure returns
`false`, the value won’t be included in the resulting iterator.

In Listing 13-19, we use `filter` with a closure that captures the `shoe_size`
variable from its environment to iterate over a collection of `Shoe` struct
instances. It will return only shoes that are the specified size.

<span class="filename">Filename: src/lib.rs</span>

```rust
{{#rustdoc_include ../listings/ch13-functional-features/listing-13-19/src/lib.rs}}
```

<span class="caption">Listing 13-19: Using the `filter` method with a closure
that captures `shoe_size`</span>

The `shoes_in_my_size` function takes ownership of a vector of shoes and a shoe
size as parameters. It returns a vector containing only shoes of the specified
size.

In the body of `shoes_in_my_size`, we call `into_iter` to create an iterator
that takes ownership of the vector. Then we call `filter` to adapt that
iterator into a new iterator that only contains elements for which the closure
returns `true`.

The closure captures the `shoe_size` parameter from the environment and
compares the value with each shoe’s size, keeping only shoes of the size
specified. Finally, calling `collect` gathers the values returned by the
adapted iterator into a vector that’s returned by the function.

The test shows that when we call `shoes_in_my_size`, we get back only shoes
that have the same size as the value we specified.

### Creating Our Own Iterators with the `Iterator` Trait

We’ve shown that you can create an iterator by calling `iter`, `into_iter`, or
`iter_mut` on a vector. You can create iterators from the other collection
types in the standard library, such as hash map. You can also create iterators
that do anything you want by implementing the `Iterator` trait on your own
types. As previously mentioned, the only method you’re required to provide a
definition for is the `next` method. Once you’ve done that, you can use all
other methods that have default implementations provided by the `Iterator`
trait!

To demonstrate, let’s create an iterator that will only ever count from 1 to 5.
First, we’ll create a struct to hold some values. Then we’ll make this struct
into an iterator by implementing the `Iterator` trait and using the values in
that implementation.

Listing 13-20 has the definition of the `Counter` struct and an associated
`new` function to create instances of `Counter`:

<span class="filename">Filename: src/lib.rs</span>

```rust
{{#rustdoc_include ../listings/ch13-functional-features/listing-13-20/src/lib.rs}}
```

<span class="caption">Listing 13-20: Defining the `Counter` struct and a `new`
function that creates instances of `Counter` with an initial value of 0 for
`count`</span>

The `Counter` struct has one field named `count`. This field holds a `u32`
value that will keep track of where we are in the process of iterating from 1
to 5. The `count` field is private because we want the implementation of
`Counter` to manage its value. The `new` function enforces the behavior of
always starting new instances with a value of 0 in the `count` field.

Next, we’ll implement the `Iterator` trait for our `Counter` type by defining
the body of the `next` method to specify what we want to happen when this
iterator is used, as shown in Listing 13-21:

<span class="filename">Filename: src/lib.rs</span>

```rust
<<<<<<< HEAD
{{#rustdoc_include ../listings/ch13-functional-features/listing-13-21/src/lib.rs:here}}
=======
# struct Counter {
#     count: u32,
# }
#
impl Iterator for Counter {
    type Item = u32;

    fn next(&mut self) -> Option<Self::Item> {

        if self.count < 5 {
            self.count += 1;
            Some(self.count)
        } else {
            None
        }
    }
}
>>>>>>> 2eddf6d1
```

<span class="caption">Listing 13-21: Implementing the `Iterator` trait on our
`Counter` struct</span>

We set the associated `Item` type for our iterator to `u32`, meaning the
iterator will return `u32` values. Again, don’t worry about associated types
yet, we’ll cover them in Chapter 19.

We want our iterator to add 1 to the current state, so we initialized `count`
to 0 so it would return 1 first. If the value of `count` is less than 5, `next`
will increment `count` and return the current value wrapped in `Some`, but once
`count` is 5, our iterator will stop incrementing `count` and always return `None`.

#### Using Our `Counter` Iterator’s `next` Method

Once we’ve implemented the `Iterator` trait, we have an iterator! Listing 13-22
shows a test demonstrating that we can use the iterator functionality of our
`Counter` struct by calling the `next` method on it directly, just as we did
with the iterator created from a vector in Listing 13-15.

<span class="filename">Filename: src/lib.rs</span>

```rust
<<<<<<< HEAD
{{#rustdoc_include ../listings/ch13-functional-features/listing-13-22/src/lib.rs:here}}
=======
# struct Counter {
#     count: u32,
# }
#
# impl Iterator for Counter {
#     type Item = u32;
#
#     fn next(&mut self) -> Option<Self::Item> {
#
#         if self.count < 5 {
#             self.count += 1;
#             Some(self.count)
#         } else {
#             None
#         }
#     }
# }
#
#[test]
fn calling_next_directly() {
    let mut counter = Counter::new();

    assert_eq!(counter.next(), Some(1));
    assert_eq!(counter.next(), Some(2));
    assert_eq!(counter.next(), Some(3));
    assert_eq!(counter.next(), Some(4));
    assert_eq!(counter.next(), Some(5));
    assert_eq!(counter.next(), None);
}
>>>>>>> 2eddf6d1
```

<span class="caption">Listing 13-22: Testing the functionality of the `next`
method implementation</span>

This test creates a new `Counter` instance in the `counter` variable and then
calls `next` repeatedly, verifying that we have implemented the behavior we
want this iterator to have: returning the values from 1 to 5.

#### Using Other `Iterator` Trait Methods

We implemented the `Iterator` trait by defining the `next` method, so we
can now use any `Iterator` trait method’s default implementations as defined in
the standard library, because they all use the `next` method’s functionality.

For example, if for some reason we wanted to take the values produced by an
instance of `Counter`, pair them with values produced by another `Counter`
instance after skipping the first value, multiply each pair together, keep only
those results that are divisible by 3, and add all the resulting values
together, we could do so, as shown in the test in Listing 13-23:

<span class="filename">Filename: src/lib.rs</span>

```rust
<<<<<<< HEAD
{{#rustdoc_include ../listings/ch13-functional-features/listing-13-23/src/lib.rs:here}}
=======
# struct Counter {
#     count: u32,
# }
#
# impl Counter {
#     fn new() -> Counter {
#         Counter { count: 0 }
#     }
# }
#
# impl Iterator for Counter {
#     // Our iterator will produce u32s
#     type Item = u32;
#
#     fn next(&mut self) -> Option<Self::Item> {
#         // increment our count. This is why we started at zero.
#
#         // check to see if we've finished counting or not.
#         if self.count < 5 {
#             self.count += 1;
#             Some(self.count)
#         } else {
#             None
#         }
#     }
# }
#
#[test]
fn using_other_iterator_trait_methods() {
    let sum: u32 = Counter::new().zip(Counter::new().skip(1))
                                 .map(|(a, b)| a * b)
                                 .filter(|x| x % 3 == 0)
                                 .sum();
    assert_eq!(18, sum);
}
>>>>>>> 2eddf6d1
```

<span class="caption">Listing 13-23: Using a variety of `Iterator` trait
methods on our `Counter` iterator</span>

Note that `zip` produces only four pairs; the theoretical fifth pair `(5,
None)` is never produced because `zip` returns `None` when either of its input
iterators return `None`.

All of these method calls are possible because we specified how the `next`
method works, and the standard library provides default implementations for
other methods that call `next`.<|MERGE_RESOLUTION|>--- conflicted
+++ resolved
@@ -262,27 +262,7 @@
 <span class="filename">Filename: src/lib.rs</span>
 
 ```rust
-<<<<<<< HEAD
 {{#rustdoc_include ../listings/ch13-functional-features/listing-13-21/src/lib.rs:here}}
-=======
-# struct Counter {
-#     count: u32,
-# }
-#
-impl Iterator for Counter {
-    type Item = u32;
-
-    fn next(&mut self) -> Option<Self::Item> {
-
-        if self.count < 5 {
-            self.count += 1;
-            Some(self.count)
-        } else {
-            None
-        }
-    }
-}
->>>>>>> 2eddf6d1
 ```
 
 <span class="caption">Listing 13-21: Implementing the `Iterator` trait on our
@@ -294,8 +274,9 @@
 
 We want our iterator to add 1 to the current state, so we initialized `count`
 to 0 so it would return 1 first. If the value of `count` is less than 5, `next`
-will increment `count` and return the current value wrapped in `Some`, but once
-`count` is 5, our iterator will stop incrementing `count` and always return `None`.
+will increment `count` and return the current value wrapped in `Some`. Once
+`count` is 5, our iterator will stop incrementing `count` and always return
+`None`.
 
 #### Using Our `Counter` Iterator’s `next` Method
 
@@ -307,39 +288,7 @@
 <span class="filename">Filename: src/lib.rs</span>
 
 ```rust
-<<<<<<< HEAD
 {{#rustdoc_include ../listings/ch13-functional-features/listing-13-22/src/lib.rs:here}}
-=======
-# struct Counter {
-#     count: u32,
-# }
-#
-# impl Iterator for Counter {
-#     type Item = u32;
-#
-#     fn next(&mut self) -> Option<Self::Item> {
-#
-#         if self.count < 5 {
-#             self.count += 1;
-#             Some(self.count)
-#         } else {
-#             None
-#         }
-#     }
-# }
-#
-#[test]
-fn calling_next_directly() {
-    let mut counter = Counter::new();
-
-    assert_eq!(counter.next(), Some(1));
-    assert_eq!(counter.next(), Some(2));
-    assert_eq!(counter.next(), Some(3));
-    assert_eq!(counter.next(), Some(4));
-    assert_eq!(counter.next(), Some(5));
-    assert_eq!(counter.next(), None);
-}
->>>>>>> 2eddf6d1
 ```
 
 <span class="caption">Listing 13-22: Testing the functionality of the `next`
@@ -364,45 +313,7 @@
 <span class="filename">Filename: src/lib.rs</span>
 
 ```rust
-<<<<<<< HEAD
 {{#rustdoc_include ../listings/ch13-functional-features/listing-13-23/src/lib.rs:here}}
-=======
-# struct Counter {
-#     count: u32,
-# }
-#
-# impl Counter {
-#     fn new() -> Counter {
-#         Counter { count: 0 }
-#     }
-# }
-#
-# impl Iterator for Counter {
-#     // Our iterator will produce u32s
-#     type Item = u32;
-#
-#     fn next(&mut self) -> Option<Self::Item> {
-#         // increment our count. This is why we started at zero.
-#
-#         // check to see if we've finished counting or not.
-#         if self.count < 5 {
-#             self.count += 1;
-#             Some(self.count)
-#         } else {
-#             None
-#         }
-#     }
-# }
-#
-#[test]
-fn using_other_iterator_trait_methods() {
-    let sum: u32 = Counter::new().zip(Counter::new().skip(1))
-                                 .map(|(a, b)| a * b)
-                                 .filter(|x| x % 3 == 0)
-                                 .sum();
-    assert_eq!(18, sum);
-}
->>>>>>> 2eddf6d1
 ```
 
 <span class="caption">Listing 13-23: Using a variety of `Iterator` trait
